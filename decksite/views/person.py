from flask import url_for

from magic import tournaments
from shared.database import sqlescape

from decksite.data import card
from decksite.view import View

<<<<<<< HEAD
=======
# pylint: disable=no-self-use,too-many-instance-attributes
>>>>>>> b8fb41ce
class Person(View):
    def __init__(self, person):
        self.person = person
        self.decks = person.decks
        self.hide_person = True
        self.cards = card.played_cards('d.person_id = {person_id}'.format(person_id=sqlescape(person.id)))
        self.only_played_cards = card.only_played_by(person.id)
        self.has_only_played_cards = len(self.only_played_cards) > 0
        for record in person.head_to_head:
            record.show_record = True
            record.opp_url = url_for('person', person_id=record.opp_mtgo_username)
        self.show_head_to_head = len(person.head_to_head) > 0
        self.tournament_organizer = self.person.name in [host for series in tournaments.all_series_info() for host in series['hosts']]

    def __getattr__(self, attr):
        return getattr(self.person, attr)

    def subtitle(self):
        return self.person.name<|MERGE_RESOLUTION|>--- conflicted
+++ resolved
@@ -6,10 +6,7 @@
 from decksite.data import card
 from decksite.view import View
 
-<<<<<<< HEAD
-=======
 # pylint: disable=no-self-use,too-many-instance-attributes
->>>>>>> b8fb41ce
 class Person(View):
     def __init__(self, person):
         self.person = person
