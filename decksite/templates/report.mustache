<h1>{{subtitle}}</h1>
<section>
    {{> league_header}}
    <form method="post">
        <div>
            <label for="entry">{{TT_YOUR_DECK}}</label>
            <select class="{{#form.errors.entry}}error {{/form.errors.entry}}deckselect" name="entry" id="entry">
                <option value="">Choose …</option>
                {{#form.entry_options}}
                    <option value="{{value}}" {{#selected}}selected="selected"{{/selected}} {{#can_draw}} class="deck-can-draw" {{/can_draw}} >{{text}}</option>
                {{/form.entry_options}}
            </select>
            <div class="error">{{form.errors.entry}}</div>
        </div>
        <div>
            <label for="opponent">Opponent</label>
            <select class="{{#form.errors.opponent}}error {{/form.errors.opponent}} deckselect" name="opponent" id="opponent">
                <option value="">Choose …</option>
                {{#form.opponent_options}}
                    <option value="{{value}}" {{#selected}}selected="selected"{{/selected}} {{#can_draw}} class="deck-can-draw" {{/can_draw}}>{{text}}</option>
                {{/form.opponent_options}}
            </select>
            <div class="error">{{form.errors.opponent}}</div>
        </div>
        <div>
            <label for="result">Result</label>
            <select {{#form.errors.result}}class="error" {{/form.errors.result}}name="result" id="result">
                <option value="">Choose …</option>
                {{#form.result_options}}
                    <option value="{{value}}" {{#selected}}selected="selected"{{/selected}}>{{text}}</option>
                {{/form.result_options}}
            </select>
            <span class="draw-report">
                -<input name="draws" id="draws" type="number" value="0" min="0">
            </span>
            <div class="error">{{form.errors.result}}</div>
        </div>
<<<<<<< HEAD
        <button type="submit">Report</button>
        {{#logged_person}}<div class="logout">Not your deck? <a href="{{logout_url}}">Log out</a></div>{{/logged_person}}
=======
        <button type="submit">{{TT_REPORT}}</button>
>>>>>>> 38f4ecf0
    </form>
</section>
<section>
    <p>If you wish to retire your run early, private message '!retire' to PDBot (via Magic Online) or visit the <a href="{{retire_url}}">retire page</a></p>
    {{> contact}}
</section><|MERGE_RESOLUTION|>--- conflicted
+++ resolved
@@ -35,12 +35,8 @@
             </span>
             <div class="error">{{form.errors.result}}</div>
         </div>
-<<<<<<< HEAD
-        <button type="submit">Report</button>
+        <button type="submit">{{TT_REPORT}}</button>
         {{#logged_person}}<div class="logout">Not your deck? <a href="{{logout_url}}">Log out</a></div>{{/logged_person}}
-=======
-        <button type="submit">{{TT_REPORT}}</button>
->>>>>>> 38f4ecf0
     </form>
 </section>
 <section>
