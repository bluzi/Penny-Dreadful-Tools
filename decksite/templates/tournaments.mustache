--- conflicted
+++ resolved
@@ -35,14 +35,8 @@
                 {{/tournaments}}
             </tbody>
         </table>
-<<<<<<< HEAD
-        <p>There are {{num_tournaments}} weekly Penny Dreadful tournaments, and hosted on <a class="external" href="https://gatherling.com/">gatherling.com</a>. They are all free to enter and offer prizes from <a class="external" href="https://www.cardhoarder.com/">Cardhoarder</a>. Be sure to also check out the <a href="/league/">league</a> for a play-when-you-like competition.</p>
-        <p>Each tournament series has a <a href="{{leaderboards_url}}">leaderboard</a> for the season with prizes for Top 8 finishers.</p>
-=======
-        <p>{{_ 🏆 = Sponsored tournaments with prizes.}}</p>
-        <p>{{_ There are {num_tournaments} weekly Penny Dreadful tournaments, and hosted on [Gatherling.com](https://gatherling.com). They are all free to enter and some offer prizes from [Cardhoarder](https://www.cardhoarder.com/). Be sure to also check out the [league](/league/) for a play-when-you-like competition.}}</p>
+        <p>{{_ There are {num_tournaments} weekly Penny Dreadful tournaments hosted on [Gatherling.com](https://gatherling.com). They are all free to enter and some offer prizes from [Cardhoarder](https://www.cardhoarder.com/). Be sure to also check out the [league](/league/) for a play-when-you-like competition.}}</p>
         <p>{{_ Each tournament series has a [vanity leaderboard]({leaderboards_url}).}}</p>
->>>>>>> e01bda11
     </section>
     <section>
         <h2>{{_ Joining a Tournament}}</h2>
