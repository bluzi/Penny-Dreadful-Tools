--- conflicted
+++ resolved
@@ -1,13 +1,7 @@
 import os
 
 from discordbot import command, emoji
-<<<<<<< HEAD
-
-from magic import card, oracle, fetcher_internal, image_fetcher
-=======
 from magic import card, fetcher_internal, image_fetcher, oracle
-from magic.database import db
->>>>>>> 5312d833
 from shared import configuration
 
 
