--- conflicted
+++ resolved
@@ -2,12 +2,8 @@
 
 from discordbot import command, emoji
 from magic import image_fetcher
-<<<<<<< HEAD
 from magic import multiverse
-from shared import configuration
-=======
 from shared import configuration, dtutil
->>>>>>> 30383872
 
 class Bot:
     def __init__(self):
