import json, discord, os, string, re, random, hashlib, unicodedata, urllib.request
import fetcher, oracle, config

# Globals
legal_cards = []
client = discord.Client()
config = config.Config()
oracle = oracle.Oracle()

def init():
  update_legality()
  client.run(config.get("token"))

def update_legality():
  global legal_cards
  legal_cards = fetcher.Fetcher().legal_cards()
  print("Legal cards: {0}".format(str(len(legal_cards))))

def normalize_filename(str_input):
  # Remove spaces
  str_input = '-'.join(str_input.split(' ')).lower()
  # Remove Pipes
  str_input = '-'.join(str_input.split('|')).lower()
  # Remove nasty accented characters.
  return ''.join((c for c in unicodedata.normalize('NFD', str_input) if unicodedata.category(c) != 'Mn'))

def escape(str_input):
  return '+'.join(str_input.split(' ')).lower()

def better_image(cardname):
  return "http://magic.bluebones.net/proxies/?c=" + escape(cardname)

def http_image(uid):
  return 'https://image.deckbrew.com/mtg/multiverseid/'+ str(uid)  +'.jpg'

# Given a list of cards return one (aribtrarily) for each unique name in the list.
def uniqify_cards(cards):
  # Remove multiple printings of the same card from the result set.
  results = {}
  for card in cards:
    results[card.name.lower()] = card
  return results.values()

def acceptable_file(filepath):
  return os.path.isfile(filepath) and os.path.getsize(filepath) > 0

def download_image(cardname, uid):
  image_dir = config.get("image_dir")
  basename = normalize_filename(cardname)
  # Hash the filename if it's otherwise going to be too large to use.
  if len(basename) > 255:
    basename = hashlib.md5(basename.encode('utf-8')).hexdigest()
  filename = basename + '.jpg'
  filepath = config.get("image_dir") + "/" + filename
  if acceptable_file(filepath):
    return filepath
  print("Trying to get first choice image for " + cardname)
  try:
    urllib.request.urlretrieve(better_image(cardname), filepath)
  except urllib.error.HTTPError as error:
    print("HTTP Error: {0}".format(error))
  if acceptable_file(filepath):
    return filepath
  if uid > 0:
    print("Trying to get fallback image for " + cardname)
    try:
      urllib.request.urlretrieve(http_image(uid), filepath)
    except urllib.error.HTTPError as error:
      print("HTTP Error: {0}".format(error))
    if acceptable_file(filepath):
      return filepath
  return None

def parse_queries(content):
  queries = re.findall('\[([^\]]*)\]', content)
  return [query.lower() for query in queries]

def cards_from_queries(queries):
  all_cards = []
  for query in queries:
    cards = cards_from_query(query)
    if len(cards) > 0:
      all_cards.extend(cards)
  return all_cards

def cards_from_query(query):
  # Skip searching if the request is too short.
  if len(query) <= 2:
      return []
  cards = oracle.search(query)
  cards = [card for card in cards if card.type != "Vanguard" and card.layout != 'token']
  # First look for an exact match.
  for card in cards:
    if card.name.lower() == query:
      return [card]
  # If not found, use cards that start with the query and a punctuation char.
  results = [card for card in cards if card.name.lower().startswith(query + " ") or card.name.lower().startswith(query + ",") ]
  if len(results) > 0:
    return uniqify_cards(results)
  # If not found, use cards that start with the query.
  results = [card for card in cards if card.name.lower().startswith(query)]
  if len(results) > 0:
    return uniqify_cards(results)
  # If we didn't find any of those then use all search results.
  return uniqify_cards(cards)

def legal_emoji(card, verbose = False):
  if card.name.lower().strip() in legal_cards:
    return ':white_check_mark:'
  s = ':no_entry_sign:'
  if verbose:
    s += ' (not legal in PD)'
  return s

async def post_cards(cards, channel):
  if len(cards) == 0:
    print("No cards to send")
    return
  multiverse_id = cards[0].multiverse_id
  print("m id: " + str(multiverse_id)) # BAKERT
  more_text = ''
  if len(cards) > 10:
    cards = cards[:4]
    more_text = ' and ' + str(len(cards) - 4) + ' more.'
  if len(cards) == 1:
    card = cards[0]
    mana_cost = card.mana_cost or ''
    legal = legal_emoji(card, True)
    pt = str(card.power) + '/' + str(card.toughness) if 'Creature' in card.type else ''
    text = string.Template("$name $mana_cost — $type — $legal").substitute(name=card.name, mana_cost=mana_cost, type=card.type, text=card.text, legal=legal, pt=pt)
  else:
    text = ', '.join(string.Template("$name $legal").substitute(name = card.name, legal = legal_emoji(card)) for card in cards)
    text += more_text
  image_file = download_image('|'.join(escape(card.name) for card in cards), multiverse_id)
  await client.send_message(channel, text)
  if image_file is None:
    await client.send_message(channel, 'No image available')
  else:
    await client.send_file(channel, image_file)

async def respond_to_card_names(message):
  # Don't parse messages with Gatherer URLs because they use square brackets in the querystring.
  if "gatherer.wizards.com" in message.content.lower():
    return
  queries = parse_queries(message.content)
  if len(queries) == 0:
    return
<<<<<<< HEAD
  cards = cards_from_queries(queries, message)
  await post_cards(cards, message.channel)
=======
  cards = cards_from_queries(queries)
  if len(cards) > 1:
    await post_cards(cards, message.channel)
  elif len(cards) == 1:
    await post_card(cards[0], message.channel)
>>>>>>> 9d8d861c

async def respond_to_command(message):
  if message.content.startswith("!random"):
    name = random.choice(legal_cards)
    cards = cards_from_query(name)
    await post_card(cards[0], message.channel)
  elif message.content.startswith("!reload"):
    update_legality()
    await client.send_message(message.channel, "Reloaded list of legal cards.")

@client.event
async def on_message(message):
  # We do not want the bot to reply to itself.
  if message.author == client.user:
    return
  if message.content.startswith("!"):
    await respond_to_command(message)
  await respond_to_card_names(message)

@client.event
async def on_ready():
  print('Logged in as')
  print(client.user.name)
  print(client.user.id)
  print('------')<|MERGE_RESOLUTION|>--- conflicted
+++ resolved
@@ -145,16 +145,8 @@
   queries = parse_queries(message.content)
   if len(queries) == 0:
     return
-<<<<<<< HEAD
-  cards = cards_from_queries(queries, message)
+  cards = cards_from_queries(queries)
   await post_cards(cards, message.channel)
-=======
-  cards = cards_from_queries(queries)
-  if len(cards) > 1:
-    await post_cards(cards, message.channel)
-  elif len(cards) == 1:
-    await post_card(cards[0], message.channel)
->>>>>>> 9d8d861c
 
 async def respond_to_command(message):
   if message.content.startswith("!random"):
